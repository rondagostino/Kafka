--- conflicted
+++ resolved
@@ -390,7 +390,6 @@
   val AdvertisedListenersProp = "advertised.listeners"
   val ListenerSecurityProtocolMapProp = "listener.security.protocol.map"
   val ControlPlaneListenerNameProp = "control.plane.listener.name"
-  val ControllerListenerNamesProp = "controller.listener.names"
   val SocketSendBufferBytesProp = "socket.send.buffer.bytes"
   val SocketReceiveBufferBytesProp = "socket.receive.buffer.bytes"
   val SocketRequestMaxBytesProp = "socket.request.max.bytes"
@@ -739,8 +738,6 @@
     "control.plane.listener.name = CONTROLLER\n" +
     "then controller will use \"broker1.example.com:9094\" with security protocol \"SSL\" to connect to the broker.\n" +
     "If not explicitly configured, the default value will be null and there will be no dedicated endpoints for controller connections."
-  val ControllerListenerNamesDoc = "A comma-separated list of the names of the listeners used by the Raft-based controller. This is required " +
-    "if this process is a Raft-based broker or controller. The ZooKeeper-based controller does not use this configuration."
 
   val SocketSendBufferBytesDoc = "The SO_SNDBUF buffer of the socket server sockets. If the value is -1, the OS default will be used."
   val SocketReceiveBufferBytesDoc = "The SO_RCVBUF buffer of the socket server sockets. If the value is -1, the OS default will be used."
@@ -1079,15 +1076,9 @@
        */
       .defineInternal(ProcessRolesProp, LIST, Collections.emptyList(), ValidList.in("broker", "controller"), HIGH, ProcessRolesDoc)
       .defineInternal(NodeIdProp, INT, Defaults.EmptyNodeId, null, HIGH, NodeIdDoc)
-<<<<<<< HEAD
-      .defineInternal(InitialBrokerRegistrationTimeoutMsProp, INT, Defaults.InitialBrokerRegistrationTimeoutMs, atLeast(1), MEDIUM, InitialBrokerRegistrationTimeoutMsDoc)
-      .defineInternal(BrokerHeartbeatIntervalMsProp, INT, Defaults.BrokerHeartbeatIntervalMs, atLeast(1), MEDIUM, BrokerHeartbeatIntervalMsDoc)
-      .defineInternal(BrokerSessionTimeoutMsProp, INT, Defaults.BrokerSessionTimeoutMs, atLeast(1), MEDIUM, BrokerSessionTimeoutMsDoc)
-=======
       .defineInternal(InitialBrokerRegistrationTimeoutMsProp, INT, Defaults.InitialBrokerRegistrationTimeoutMs, null, MEDIUM, InitialBrokerRegistrationTimeoutMsDoc)
       .defineInternal(BrokerHeartbeatIntervalMsProp, INT, Defaults.BrokerHeartbeatIntervalMs, null, MEDIUM, BrokerHeartbeatIntervalMsDoc)
       .defineInternal(BrokerSessionTimeoutMsProp, INT, Defaults.BrokerSessionTimeoutMs, null, MEDIUM, BrokerSessionTimeoutMsDoc)
->>>>>>> 2c590de5
       .defineInternal(MetadataLogDirProp, STRING, null, null, HIGH, MetadataLogDirDoc)
       .defineInternal(ControllerListenerNamesProp, STRING, null, null, HIGH, ControllerListenerNamesDoc)
 
@@ -1103,7 +1094,6 @@
       .define(AdvertisedListenersProp, STRING, null, HIGH, AdvertisedListenersDoc)
       .define(ListenerSecurityProtocolMapProp, STRING, Defaults.ListenerSecurityProtocolMap, LOW, ListenerSecurityProtocolMapDoc)
       .define(ControlPlaneListenerNameProp, STRING, null, HIGH, controlPlaneListenerNameDoc)
-      .define(ControllerListenerNamesProp, STRING, null, HIGH, ControllerListenerNamesDoc)
       .define(SocketSendBufferBytesProp, INT, Defaults.SocketSendBufferBytes, HIGH, SocketSendBufferBytesDoc)
       .define(SocketReceiveBufferBytesProp, INT, Defaults.SocketReceiveBufferBytes, HIGH, SocketReceiveBufferBytesDoc)
       .define(SocketRequestMaxBytesProp, INT, Defaults.SocketRequestMaxBytes, atLeast(1), HIGH, SocketRequestMaxBytesDoc)
@@ -1830,12 +1820,6 @@
     }
   }
 
-  def controllerListenerNames: Seq[String] =
-    Option(getString(KafkaConfig.ControllerListenerNamesProp)).getOrElse("").split(",")
-
-  def controllerListeners: Seq[EndPoint] =
-    listeners.filter(l => controllerListenerNames.contains(l.listenerName.value()))
-
   def dataPlaneListeners: Seq[EndPoint] = {
     listeners.filterNot { listener =>
       val name = listener.listenerName.value()
@@ -1940,13 +1924,7 @@
           s"are ${listenerNames.map(_.value).mkString(",")}"
       )
     }
-<<<<<<< HEAD
-    // Ensure controller listeners are not in the advertised listeners list
-    require(!controllerListeners.exists(advertisedListeners.contains),
-      s"${KafkaConfig.AdvertisedListenersProp} cannot contain any of ${KafkaConfig.ControllerListenerNamesProp}")
-=======
-
->>>>>>> 2c590de5
+
     require(!advertisedListeners.exists(endpoint => endpoint.host=="0.0.0.0"),
       s"${KafkaConfig.AdvertisedListenersProp} cannot use the nonroutable meta-address 0.0.0.0. "+
       s"Use a routable IP address.")
